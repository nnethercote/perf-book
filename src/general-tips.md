--- conflicted
+++ resolved
@@ -17,18 +17,16 @@
 [**Example 1**](https://github.com/rust-lang/rust/pull/53383/commits/5745597e6195fe0591737f242d02350001b6c590),
 [**Example 2**](https://github.com/rust-lang/rust/pull/54318/commits/154be2c98cf348de080ce951df3f73649e8bb1a6).
 
-<<<<<<< HEAD
 Having said that, most optimizations result in small speedups. Although no
 single small speedup is noticeable, they really add up if you can do enough of
 them.
-=======
+
 Writing code that works well with modern hardware is not always easy, but worth
 striving for. For example, try to minimize cache misses and branch
 mispredictions, where possible.
 
 Most optimizations result in small speed-ups. Although no single small speed-up
 is noticeable, they really add up if you can do enough of them.
->>>>>>> 98455f1a
 
 Different profilers have different strengths. It is good to use more than one.
 
